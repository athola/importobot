--- conflicted
+++ resolved
@@ -4,11 +4,8 @@
 
 ### What we shipped in November 2025
 
-<<<<<<< HEAD
 **Security Hardening**: Carved out `src/importobot/security/` to hold CredentialManager, SecureMemory, TemplateSecurityScanner, SIEM connectors, an SOC 2/ISO 27001 compliance engine, and automated key rotation backed by the new `runtime_paths` helpers. We now require `cryptography>=42.0.0` plus a 32-byte `IMPORTOBOT_ENCRYPTION_KEY`; without both, `CredentialManager` raises `SecurityError` and refuses to decrypt. Added 13 security-specific test modules (nine unit + four integration/config) so `UV_CACHE_DIR=.uv-cache uv run pytest --collect-only --quiet` reports 2,644 collected tests. Follow-up status: the CLI now halts `--robot-template` executions when `TemplateSecurityReport.is_safe` is false; remaining task is to publish SIEM connection examples for Splunk/Elastic/Sentinel.
 
-=======
->>>>>>> a442440e
 **Test Architecture Improvements**: Added 55 named constants organized into 9 categories to replace magic numbers throughout the test suite. Replaced `tempfile` usage with pytest's `tmp_path` fixture, added type annotations to all test functions, and documented Arrange-Act-Assert patterns. All 1,541 tests pass with enhanced mypy type checking.
 
 **Client Module Restructuring**: Split `importobot.integrations.clients` into separate modules (base.py, jira_xray.py, testlink.py, testrail.py, zephyr.py) while maintaining backward compatibility. Implemented lazy loading for 3x faster imports. Added ADR-0006 documenting architectural changes.
@@ -52,7 +49,6 @@
 **Schema integration**: The schema parser works, but it's a separate step from the conversion pipeline. We want to automatically apply organization-specific field mappings without requiring users to remember the `--input-schema` flag every time.
 
 **Performance**: Template ingestion takes ~50ms per file, which becomes noticeable with 50+ template directories. We need to optimize the pattern matching algorithm and add better caching.
-
 **MongoDB Library Modernization**: Replace the inadequate `robot-mongodb-library` with a proper Robot Framework-compatible MongoDB library. The current library causes warnings and provides standalone functions instead of proper keywords. GitHub issue #82 tracks this work.
 
 **Specific customer requests**:
