--- conflicted
+++ resolved
@@ -2,24 +2,6 @@
 
 Roadmap of upcoming features, parked items, and ideas requiring proof-of-concept development.
 
-<<<<<<< HEAD
-### Latest engineering update (October 2025)
-- **✅ ASV PERFORMANCE BENCHMARKING**: ASV (Airspeed Velocity) integration complete with three benchmark suites (conversion performance, memory usage, bulk operations). CI workflow automatically generates and publishes benchmark charts to wiki on tagged releases. Configuration in `asv.conf.json`, benchmark suites in `benchmarks/conversion.py`, chart generation in `scripts/src/importobot_scripts/benchmarks/generate_asv_charts.py`.
-- **✅ TAG-BASED RELEASE WORKFLOW**: PyPI publishing workflow now triggers only on version tags (v*.*.*) instead of main branch pushes, ensuring controlled releases with proper semantic versioning.
-- **✅ DEVELOPMENT BRANCH WORKFLOW**: Established `development` as integration branch for all MRs. `main` branch receives only tested releases. Branching strategy documented in wiki/Contributing.md with clear workflows for features, releases, and hotfixes.
-- **✅ WIKI CONSOLIDATION**: Removed verbose Bayesian documentation files (Bayesian-Redesign.md, Bayesian-Scorer-Mathematical-Review.md) to streamline wiki for general developers. Essential mathematical content remains in Mathematical-Foundations.md.
-- **✅ MATHEMATICALLY RIGOROUS BAYESIAN CONFIDENCE**: The weighted evidence shim is gone; the independent scorer now owns confidence calculations. Evidence flows through `EvidenceMetrics`, missing unique indicators are penalised, and ambiguous inputs are capped at a 1.5:1 likelihood ratio. The new regression suite (`tests/unit/medallion/bronze/test_bayesian_ratio_constraints.py`) locks these behaviours down.
-- Conversion invariants are stable again after teaching the formatter to leave comment placeholders untouched and to surface both raw and normalized names for auditing.
-- Selenium integration coverage now runs entirely in dry-run mode without the old `robot.utils` shim, so CI remains free of legacy deprecation noise.
-- Property-based tests retain literal step bodies, which keeps Hypothesis satisfied while still exercising the parameter conversion logic.
-
-## Roadmap
-
-### Q4 2025 — in-flight work
-- Bulk conversion polish. Tighten recursive directory handling and step mapping because current heuristics stumble on large Zephyr dumps.
-- Additional format support. Xray and TestLink parsers are in review; once merged, bake them into the same validation path as Zephyr so quality is consistent between formats.
-- Performance visibility. ASV benchmarking now tracks conversion performance across releases with automated chart generation. Next: add per-format profiling and I/O bottleneck identification.
-=======
 ### What we shipped in October 2025
 
 **Application Context Pattern**: Fixed race conditions in tests by replacing global variables with thread-local context. This lets multiple Importobot instances run in the same process without interfering with each other. Added `importobot.caching` module with unified LRU cache.
@@ -61,7 +43,6 @@
 - **✅ File examples**: JSON test data covering scenarios like user login, file manipulation, and network configuration.
 - **✅ Bulk conversion polish**: Improved recursive directory handling and step mapping for large Zephyr exports.
 - **✅ Performance visibility**: Added timing metrics and I/O profiling for bottleneck identification.
->>>>>>> d8d7430c
 
 ### Q4 2025 – Q1 2026 — queued next
 - REST surface for CI/CD. Request for a service wrapper instead of shell access, so prototype it once parsers are integrated.
