--- conflicted
+++ resolved
@@ -5,10 +5,6 @@
 practices for organizing test utilities and fixtures.
 """
 
-<<<<<<< HEAD
-import os
-=======
->>>>>>> a442440e
 import shutil
 import tempfile
 import time
@@ -225,37 +221,4 @@
             "min_bulk_processing_speedup": br.MIN_BULK_PROCESSING_SPEEDUP,
             "max_memory_usage_large_dataset": br.MAX_MEMORY_USAGE_LARGE_DATASET,
         },
-<<<<<<< HEAD
-    }
-
-
-@pytest.fixture(autouse=True)
-def isolate_importobot_home(
-    tmp_path_factory: pytest.TempPathFactory,
-) -> Generator[Path, None, None]:
-    """Provide a writable IMPORTOBOT_HOME directory for tests."""
-    state_root = tmp_path_factory.mktemp("importobot_home")
-    runtime_root = state_root / ".importobot"
-    runtime_root.mkdir(parents=True, exist_ok=True)
-
-    original_home = os.environ.get("IMPORTOBOT_HOME")
-    original_state_dir = os.environ.get("IMPORTOBOT_STATE_DIR")
-
-    os.environ["IMPORTOBOT_HOME"] = str(runtime_root)
-    os.environ["IMPORTOBOT_STATE_DIR"] = str(runtime_root)
-
-    try:
-        yield runtime_root
-    finally:
-        if original_home is not None:
-            os.environ["IMPORTOBOT_HOME"] = original_home
-        else:
-            os.environ.pop("IMPORTOBOT_HOME", None)
-
-        if original_state_dir is not None:
-            os.environ["IMPORTOBOT_STATE_DIR"] = original_state_dir
-        else:
-            os.environ.pop("IMPORTOBOT_STATE_DIR", None)
-=======
-    }
->>>>>>> a442440e
+    }