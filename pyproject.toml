--- conflicted
+++ resolved
@@ -7,13 +7,8 @@
 
 [project]
 name = "importobot"
-<<<<<<< HEAD
 version = "0.1.5"
-description = "Converts test cases from Zephyr, JIRA/Xray, and TestLink to Robot Framework suites, with support for bulk processing."
-=======
-version = "0.1.4"
-description = "Automated test framework converter for migrating test cases from Zephyr, JIRA/Xray, and TestLink to Robot Framework format with bulk processing capabilities"
->>>>>>> a442440e
+description = "Converts test cases from Zephyr, JIRA/Xray, and TestLink to Robot Framework suites, with support for bulk processing and advanced security features."
 readme = "README.md"
 requires-python = ">=3.10"
 license = "BSD-2-Clause"
@@ -49,10 +44,7 @@
     "robotframework-databaselibrary>=2.3.2",
     "psutil>=7.1.3",
     "bleach>=6.3.0",
-<<<<<<< HEAD
-=======
-    "asv>=0.6.5",
->>>>>>> a442440e
+  "asv>=0.6.5",
 ]
 
 [project.urls]
@@ -100,13 +92,10 @@
     "numpy>=2.2.6",
     "pandas>=2.3.3",
     # Medallion architecture included in 'all'
-<<<<<<< HEAD
 ]
 security = [
     "cryptography>=42.0.0",
     "keyring>=24.3.0",
-=======
->>>>>>> a442440e
 ]
 
 [project.scripts]
@@ -120,11 +109,7 @@
     "pytest-asyncio>=0.23.5",
     "coverage>=7.11.0",
     "ruff>=0.14.4",
-<<<<<<< HEAD
-    "asv>=0.6.5",
-=======
-
->>>>>>> a442440e
+  "asv>=0.6.5",
     "pycodestyle>=2.11.0",
     "pydocstyle>=6.3.0",
     "black>=25.9.0",
@@ -142,10 +127,7 @@
     "hypothesis>=6.142.4",
     "mutmut>=2.4.4",
     "pyright>=1.1.407",
-<<<<<<< HEAD
-    "keyring>=24.3.0",
-=======
->>>>>>> a442440e
+"keyring>=24.3.0",
 ]
 
 [tool.setuptools.packages.find]
