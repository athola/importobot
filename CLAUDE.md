# Style Guide

This guide explains how to work with Importobot, a Python project built with Test-Driven Development (TDD) and Extreme Programming (XP) practices.

## Project Philosophy

Importobot converts Zephyr and TestRail suites to Robot Framework without manual rebuilding. One command processes entire directories, generated files maintain source readability, and output runs without cleanup. Conversions that don't meet this standard are treated as bugs.

Key principles from experience:
- Bulk conversions need predictable behavior over clever heuristics
- Validate early and fail fast on schema, security, or format detection
- Preserve names, priorities, and comments for reviewer context
- Every parser/optimizer change starts with a failing test
- Leave modules cleaner than you found them

## Development Practices

### Test-Driven Development
Write failing test first, make it pass, then refactor. The converter touches many layers (parsing, validation, rendering), so maintain both unit and integration coverage. Use the existing fixtures in `tests/fixtures/` instead of copying setup code across test files.

### CI/CD Standards
The full test suite (1,946 tests) runs on every change. Red builds block merges. Start with simple design, then refactor once tests protect the behavior. No module ownership—leave the code cleaner than you found it.

### Error Handling
Validate JSON immediately with `load_and_parse_json` and fail fast on missing fields. Reject bad CLI input before starting long conversions to avoid wasting time. Keep configuration validation and type hints in sync—this catches many issues during development instead of runtime.

## Recent Improvements

We fixed several specific issues that were causing problems in production:

- **Parameter conversion**: Comment lines with `${PLACEHOLDER}` syntax now survive as-is in traceability comments, while executable statements still get converted to Robot variables. This fixed a bug where important context was being lost.

- **Test generation**: We now capture both original and normalized names when processing source files with control characters. This prevents Hypothesis from generating failing fixtures due to unexpected character sequences.

- **Bayesian scoring**: Replaced the weighted evidence heuristic with proper Bayesian inference. Evidence now flows through `EvidenceMetrics`, missing fields get penalties, and we cap ambiguous input ratios at 1.5:1. Tests verify these constraints in `tests/unit/medallion/bronze/test_bayesian_ratio_constraints.py`.

- **Robot Framework compatibility**: Removed the `robot.utils` compatibility shim since Robot Framework updated its dependencies. This eliminated the noisy deprecation warnings we were seeing in CI.

- **Selenium tests**: Fixed WebDriver start-up flakes by running Selenium integration tests in deterministic dry-run mode with explicit resource cleanup.

### 2025 Changes

**October 2025: Application Context Pattern**
We had race conditions in our tests due to global state. Replaced global variables with thread-local context, which fixed the concurrent instance support issues. Added `importobot.caching` module with unified LRU cache implementation.

**October 2025: Template Learning**
Instead of hardcoding Robot Framework patterns, we now learn them from existing files using `--robot-template`. The system extracts patterns from your team's Robot files and applies them consistently. This replaced our old template system that required manual pattern definitions.

**October 2025: Schema Parser**
Added `schema_parser.py` to read customer documentation (SOPs, READMEs) with `--input-schema`. This improved parsing accuracy from ~85% to ~95% on custom exports where customers use non-standard field names.

**October 2025: API Integration**
Unified platform fetching under `--fetch-format` parameter. The Zephyr client now does automatic API discovery and adapts to different server configurations. We tested this against 4 different Zephyr instances and they all work with the same client code.

<<<<<<< HEAD
### 2025 highlights worth remembering
- **ASV benchmarking integration (Oct 2025):** ASV (Airspeed Velocity) now tracks performance across releases with automated chart generation. CI workflow publishes benchmark visualizations to wiki on tagged releases. Three benchmark suites cover conversion performance, memory usage, and bulk operations with ~55ms average detection time.
- **Tag-based release workflow (Oct 2025):** PyPI publishing now triggers only on version tags (v*.*.*), preventing accidental releases from main branch pushes. Ensures controlled releases with proper versioning.
- **Development branch workflow (Oct 2025):** Established development branch as integration target for all MRs. Main branch receives only tested releases from development. Documented in wiki/Contributing.md with clear feature/release/hotfix workflows.
- **Bayesian revamp (Oct 2025):** replaced the weighted scorer with an independent model, quadratic P(E|¬H), and regression tests for ratio caps. Strong evidence now clears the 0.8 confidence bar without hand tuning.
- **Wiki consolidation (Oct 2025):** removed verbose Bayesian-specific documentation (Bayesian-Redesign.md, Bayesian-Scorer-Mathematical-Review.md) in favor of concise technical content in Mathematical-Foundations.md.
- September's cleanup retired ~200 lines of compatibility hacks and replaced them with a shared `data_analysis` helper; `__all__` exports now match our actual public API.
- `scripts/interactive_demo.py` landed after customers kept asking for a demo harness that shares code with the CLI.
- The same cycle produced utilities for pattern extraction/step comments and tightened SSH validation so the interactive demo and the CLI share logic instead of diverging.
=======
**October 2025: Documentation**
Wrote proper Migration Guide for 0.1.2→0.1.3 since there were no breaking changes, documented the breaking changes that did exist in previous versions, and created a step-by-step Blueprint Tutorial.

**October 2025: Configuration**
Fixed project identifier parsing that was failing on control characters and whitespace. CLI arguments that don't parse to valid identifiers now use environment variables as default values instead of crashing.

**September 2025: Code cleanup**
Removed 200+ lines of compatibility code that were no longer needed, added `data_analysis` helper for performance profiling, and updated `__all__` exports to match our actual public API surface.

**September 2025: Demo script**
Added `scripts/interactive_demo.py` for customer demonstrations. It shares code with the CLI so we don't duplicate the conversion logic.

**Test status**: All 2,105 tests pass with 0 skips.
**Code quality**: Removed pylint from the project (now using ruff/mypy only) and improved test isolation.

## API Integration Enhancements

### Zephyr Client
The `ZephyrClient` adapts to different server configurations with automatic API discovery, authentication defaults, and adaptive pagination. See [User Guide](wiki/User-Guide.md) for detailed usage examples.
>>>>>>> 864ae75d

## CI/CD

Importobot works in CI/CD pipelines and supports headless environments with headless Chrome.

## MCP agent usage

Use MCP agents (like qwen-code) when their context window improves efficiency and reduces token cost. Every call flows through the main session, so simple file edits waste tokens.

Use MCP agents for:
- Broad explorations and codebase surveys
- Analyses requiring dozens of manual file opens
- Brainstorming with parallel thinking

Use built-in tools for:
- Easily understood failures
- Small file edits
- Determinable outputs

## Public API Design

Importobot uses pandas-style API patterns for a professional interface with flexible internal implementation.

### API Structure
```python
# Primary interface
import importobot
converter = importobot.JsonToRobotConverter()  # Core conversion

# Enterprise features
from importobot.api import validation, converters, suggestions

# Configuration and errors
importobot.config
importobot.exceptions
```

### Design Patterns

**1. API Organization**
- `importobot.api` provides enterprise toolkit (like `pandas.api`)
- Import-time validation with clear error messages
- `TYPE_CHECKING` pattern for development support
- Clean `__all__` exports throughout codebase

**2. Namespace Management**
Based on pandas/requests patterns:
```python
from importobot import config as _config
from importobot import exceptions as _exceptions
from importobot import api as _api

config = _config
exceptions = _exceptions
api = _api

del _config, _exceptions, _api  # Clean up temporary imports
```

**3. Use Cases**
- Bulk conversion: `JsonToRobotConverter` for thousands of test cases
- API integration: `importobot.api.validation` and platform fetching
- CI/CD: Pipeline validation with real-time data fetching
- QA suggestions: `importobot.api.suggestions` for ambiguous test cases

**4. Security**
- Core implementation modules are private (empty `__all__` lists)
- Public API isolated from internal refactoring
- Controlled access prevents misuse of internal utilities

### API Evolution Guidelines

#### **What Should Remain Public**
- `JsonToRobotConverter` - Primary business functionality
- `config` - Enterprise configuration needs
- `exceptions` - Programmatic error handling
- `api.*` modules - Advanced enterprise features

#### **What Should Stay Private**
- Core engine internals (`core/engine.py`, `core/parsers.py`)
- CLI implementation details (`cli/handlers.py`)
- Internal utilities (`utils/file_operations.py`)

#### **Version Stability Promise**
Following pandas model:
- Public API contracts remain stable across versions
- Internal implementation can be refactored freely
- Deprecation warnings for any breaking changes
- Migration guides for major version updates

## When Modifying Code

### Before Making Changes
1. Run existing tests: `make test`
2. Check code quality: `make lint` (runs ruff and mypy)
3. Understand existing architecture and patterns
4. Review public API impact if changing exposed functionality

### During Development
1. Write tests first (TDD)
2. Implement minimal code to pass tests
3. Refactor while keeping all tests green
4. Maintain code quality standards
5. Keep public API contracts intact when modifying exposed functionality

### After Changes
1. Run all tests: `make test`
2. Check code quality: `make lint` (runs ruff and mypy for linting and type checking)
3. Format code: `make format`
4. Clean artifacts: `make clean` or `make deep-clean`
5. Verify no regressions were introduced
6. Smoke-test the public API: `uv run python -c "import importobot; print('api ok')"`
7. Validate API boundaries: Ensure new utilities have proper `__all__` declarations
8. Check backwards compatibility: Avoid adding legacy support patterns
9. Push changes will trigger GitHub Actions workflows for automated testing and linting

## Development Guidelines

When contributing to this project:
- Follow established coding patterns and architectural decisions
- Maintain consistency with pandas-inspired API design principles
- Test all changes thoroughly using the provided test framework<|MERGE_RESOLUTION|>--- conflicted
+++ resolved
@@ -40,6 +40,15 @@
 
 ### 2025 Changes
 
+**October 2025: ASV Benchmarking Integration**
+ASV (Airspeed Velocity) now tracks performance across releases with automated chart generation. CI workflow publishes benchmark visualizations to wiki on tagged releases. Three benchmark suites cover conversion performance, memory usage, and bulk operations with ~55ms average detection time.
+
+**October 2025: Tag-based Release Workflow**
+PyPI publishing now triggers only on version tags (v*.*.*), preventing accidental releases from main branch pushes. Ensures controlled releases with proper versioning.
+
+**October 2025: Development Branch Workflow**
+Established development branch as integration target for all MRs. Main branch receives only tested releases from development. Documented in wiki/Contributing.md with clear feature/release/hotfix workflows.
+
 **October 2025: Application Context Pattern**
 We had race conditions in our tests due to global state. Replaced global variables with thread-local context, which fixed the concurrent instance support issues. Added `importobot.caching` module with unified LRU cache implementation.
 
@@ -52,28 +61,20 @@
 **October 2025: API Integration**
 Unified platform fetching under `--fetch-format` parameter. The Zephyr client now does automatic API discovery and adapts to different server configurations. We tested this against 4 different Zephyr instances and they all work with the same client code.
 
-<<<<<<< HEAD
-### 2025 highlights worth remembering
-- **ASV benchmarking integration (Oct 2025):** ASV (Airspeed Velocity) now tracks performance across releases with automated chart generation. CI workflow publishes benchmark visualizations to wiki on tagged releases. Three benchmark suites cover conversion performance, memory usage, and bulk operations with ~55ms average detection time.
-- **Tag-based release workflow (Oct 2025):** PyPI publishing now triggers only on version tags (v*.*.*), preventing accidental releases from main branch pushes. Ensures controlled releases with proper versioning.
-- **Development branch workflow (Oct 2025):** Established development branch as integration target for all MRs. Main branch receives only tested releases from development. Documented in wiki/Contributing.md with clear feature/release/hotfix workflows.
-- **Bayesian revamp (Oct 2025):** replaced the weighted scorer with an independent model, quadratic P(E|¬H), and regression tests for ratio caps. Strong evidence now clears the 0.8 confidence bar without hand tuning.
-- **Wiki consolidation (Oct 2025):** removed verbose Bayesian-specific documentation (Bayesian-Redesign.md, Bayesian-Scorer-Mathematical-Review.md) in favor of concise technical content in Mathematical-Foundations.md.
-- September's cleanup retired ~200 lines of compatibility hacks and replaced them with a shared `data_analysis` helper; `__all__` exports now match our actual public API.
-- `scripts/interactive_demo.py` landed after customers kept asking for a demo harness that shares code with the CLI.
-- The same cycle produced utilities for pattern extraction/step comments and tightened SSH validation so the interactive demo and the CLI share logic instead of diverging.
-=======
 **October 2025: Documentation**
 Wrote proper Migration Guide for 0.1.2→0.1.3 since there were no breaking changes, documented the breaking changes that did exist in previous versions, and created a step-by-step Blueprint Tutorial.
 
 **October 2025: Configuration**
 Fixed project identifier parsing that was failing on control characters and whitespace. CLI arguments that don't parse to valid identifiers now use environment variables as default values instead of crashing.
 
+**October 2025: Wiki Consolidation**
+Removed verbose Bayesian-specific documentation (Bayesian-Redesign.md, Bayesian-Scorer-Mathematical-Review.md) in favor of concise technical content in Mathematical-Foundations.md.
+
 **September 2025: Code cleanup**
 Removed 200+ lines of compatibility code that were no longer needed, added `data_analysis` helper for performance profiling, and updated `__all__` exports to match our actual public API surface.
 
 **September 2025: Demo script**
-Added `scripts/interactive_demo.py` for customer demonstrations. It shares code with the CLI so we don't duplicate the conversion logic.
+Added `scripts/interactive_demo.py` for customer demonstrations. It shares code with the CLI so we don't duplicate the conversion logic. The same cycle produced utilities for pattern extraction/step comments and tightened SSH validation so the interactive demo and the CLI share logic instead of diverging.
 
 **Test status**: All 2,105 tests pass with 0 skips.
 **Code quality**: Removed pylint from the project (now using ruff/mypy only) and improved test isolation.
@@ -82,7 +83,6 @@
 
 ### Zephyr Client
 The `ZephyrClient` adapts to different server configurations with automatic API discovery, authentication defaults, and adaptive pagination. See [User Guide](wiki/User-Guide.md) for detailed usage examples.
->>>>>>> 864ae75d
 
 ## CI/CD
 
