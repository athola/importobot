<<<<<<< HEAD
"""Importobot: A tool for converting test cases from JSON to Robot Framework format.
=======
"""Importobot - A tool for converting test cases from JSON to Robot Framework format.
>>>>>>> a442440e

Importobot automates the conversion of test management frameworks (Atlassian Zephyr,
JIRA/Xray, TestLink, etc.) into Robot Framework format with bulk processing capabilities
and provides suggestions for ambiguous test cases.

Public API:
    - JsonToRobotConverter
    - config
    - exceptions
    - api

Internal:
    - _check_dependencies
"""

from __future__ import annotations

<<<<<<< HEAD
import importlib
import importlib.util
import sys
from functools import lru_cache
from typing import TYPE_CHECKING, Any, cast

import importobot.api as _api_module  # type: ignore[import-self]
import importobot.exceptions as _exceptions_module  # type: ignore[import-self]

# Core public functionality - import without exposing modules
# API toolkit (following pandas.api pattern)

if TYPE_CHECKING:  # pragma: no cover - imported for type checking only
    from importobot.core.converter import JsonToRobotConverter as _ConverterClass
else:  # pragma: no cover - runtime only
    _ConverterClass = Any  # type: ignore[assignment]
=======
from typing import TYPE_CHECKING, Any

# Core public functionality - import without exposing modules
# API toolkit (following pandas.api pattern)
from importobot import api as _api
from importobot import config as _config
from importobot import exceptions as _exceptions
from importobot.core.converter import JsonToRobotConverter
>>>>>>> a442440e


# Dependency validation following pandas pattern
def _check_dependencies() -> None:
    """Validate essential runtime dependencies during package import."""
    missing_deps = []

    # Check json (standard library)
<<<<<<< HEAD
    if importlib.util.find_spec("json") is None:
        missing_deps.append("json (standard library)")

    # Check robotframework without importing the heavy module
    if importlib.util.find_spec("robot") is None:
=======
    try:
        __import__("json")
    except ImportError:
        missing_deps.append("json (standard library)")

    # Check robotframework
    try:
        __import__("robot")
    except ImportError:
>>>>>>> a442440e
        missing_deps.append("robotframework")

    if missing_deps:
        raise ImportError(
            f"Missing required dependencies: {', '.join(missing_deps)}. "
            "Please install with: pip install importobot"
        )


_check_dependencies()
<<<<<<< HEAD
_config = importlib.import_module("importobot.config")
=======
>>>>>>> a442440e
_config.validate_global_limits()

# TYPE_CHECKING block removed - no future type exports currently needed

# Expose through clean interface
config = _config
<<<<<<< HEAD
api = cast(Any, _api_module)
exceptions = cast(Any, _exceptions_module)


_MODULE = sys.modules[__name__]


def _cache_attr(name: str, value: Any) -> Any:
    setattr(_MODULE, name, value)
    return value


@lru_cache(maxsize=1)
def _load_converter_module() -> Any:
    return importlib.import_module("importobot.core.converter")


def _get_converter_class() -> type[_ConverterClass]:
    module = _load_converter_module()
    return cast(type[_ConverterClass], module.JsonToRobotConverter)
=======
exceptions = _exceptions
api = _api
>>>>>>> a442440e


def convert(payload: dict[str, Any] | str) -> str:
    """Convert a JSON payload (dictionary or string) to Robot Framework text."""
<<<<<<< HEAD
    converter = _get_converter_class()()
=======
    converter = JsonToRobotConverter()
>>>>>>> a442440e
    return converter.convert(payload)


def convert_file(input_file: str, output_file: str) -> dict[str, Any]:
    """Convert a JSON file to Robot Framework output."""
<<<<<<< HEAD
    converter = _get_converter_class()()
=======
    converter = JsonToRobotConverter()
>>>>>>> a442440e
    return converter.convert_file(input_file, output_file)


def convert_directory(input_dir: str, output_dir: str) -> dict[str, Any]:
    """Convert all JSON files within a directory to Robot Framework output."""
<<<<<<< HEAD
    converter = _get_converter_class()()
    return converter.convert_directory(input_dir, output_dir)


@lru_cache(maxsize=1)
def _load_api_module() -> Any:
    return importlib.import_module("importobot.api")


@lru_cache(maxsize=1)
def _load_exceptions_module() -> Any:
    return importlib.import_module("importobot.exceptions")


def __getattr__(name: str) -> Any:
    if name == "JsonToRobotConverter":
        return _cache_attr(name, _get_converter_class())
    if name == "api":
        return _cache_attr(name, _load_api_module())
    if name == "exceptions":
        return _cache_attr(name, _load_exceptions_module())
    raise AttributeError(f"module 'importobot' has no attribute {name!r}")


=======
    converter = JsonToRobotConverter()
    return converter.convert_directory(input_dir, output_dir)


>>>>>>> a442440e
__all__ = [
    "JsonToRobotConverter",
    "api",
    "config",
    "convert",
    "convert_directory",
    "convert_file",
    "exceptions",
]

<<<<<<< HEAD
__version__ = "0.1.5"

# Clean up namespace - remove internal imports from dir()
del _config
=======
__version__ = "0.1.4"

# Clean up namespace - remove internal imports from dir()
del _config, _exceptions, _api
>>>>>>> a442440e
del TYPE_CHECKING<|MERGE_RESOLUTION|>--- conflicted
+++ resolved
@@ -1,8 +1,4 @@
-<<<<<<< HEAD
-"""Importobot: A tool for converting test cases from JSON to Robot Framework format.
-=======
 """Importobot - A tool for converting test cases from JSON to Robot Framework format.
->>>>>>> a442440e
 
 Importobot automates the conversion of test management frameworks (Atlassian Zephyr,
 JIRA/Xray, TestLink, etc.) into Robot Framework format with bulk processing capabilities
@@ -20,24 +16,6 @@
 
 from __future__ import annotations
 
-<<<<<<< HEAD
-import importlib
-import importlib.util
-import sys
-from functools import lru_cache
-from typing import TYPE_CHECKING, Any, cast
-
-import importobot.api as _api_module  # type: ignore[import-self]
-import importobot.exceptions as _exceptions_module  # type: ignore[import-self]
-
-# Core public functionality - import without exposing modules
-# API toolkit (following pandas.api pattern)
-
-if TYPE_CHECKING:  # pragma: no cover - imported for type checking only
-    from importobot.core.converter import JsonToRobotConverter as _ConverterClass
-else:  # pragma: no cover - runtime only
-    _ConverterClass = Any  # type: ignore[assignment]
-=======
 from typing import TYPE_CHECKING, Any
 
 # Core public functionality - import without exposing modules
@@ -46,7 +24,6 @@
 from importobot import config as _config
 from importobot import exceptions as _exceptions
 from importobot.core.converter import JsonToRobotConverter
->>>>>>> a442440e
 
 
 # Dependency validation following pandas pattern
@@ -55,13 +32,6 @@
     missing_deps = []
 
     # Check json (standard library)
-<<<<<<< HEAD
-    if importlib.util.find_spec("json") is None:
-        missing_deps.append("json (standard library)")
-
-    # Check robotframework without importing the heavy module
-    if importlib.util.find_spec("robot") is None:
-=======
     try:
         __import__("json")
     except ImportError:
@@ -71,7 +41,6 @@
     try:
         __import__("robot")
     except ImportError:
->>>>>>> a442440e
         missing_deps.append("robotframework")
 
     if missing_deps:
@@ -82,96 +51,34 @@
 
 
 _check_dependencies()
-<<<<<<< HEAD
-_config = importlib.import_module("importobot.config")
-=======
->>>>>>> a442440e
 _config.validate_global_limits()
 
 # TYPE_CHECKING block removed - no future type exports currently needed
 
 # Expose through clean interface
 config = _config
-<<<<<<< HEAD
-api = cast(Any, _api_module)
-exceptions = cast(Any, _exceptions_module)
-
-
-_MODULE = sys.modules[__name__]
-
-
-def _cache_attr(name: str, value: Any) -> Any:
-    setattr(_MODULE, name, value)
-    return value
-
-
-@lru_cache(maxsize=1)
-def _load_converter_module() -> Any:
-    return importlib.import_module("importobot.core.converter")
-
-
-def _get_converter_class() -> type[_ConverterClass]:
-    module = _load_converter_module()
-    return cast(type[_ConverterClass], module.JsonToRobotConverter)
-=======
 exceptions = _exceptions
 api = _api
->>>>>>> a442440e
 
 
 def convert(payload: dict[str, Any] | str) -> str:
     """Convert a JSON payload (dictionary or string) to Robot Framework text."""
-<<<<<<< HEAD
-    converter = _get_converter_class()()
-=======
     converter = JsonToRobotConverter()
->>>>>>> a442440e
     return converter.convert(payload)
 
 
 def convert_file(input_file: str, output_file: str) -> dict[str, Any]:
     """Convert a JSON file to Robot Framework output."""
-<<<<<<< HEAD
-    converter = _get_converter_class()()
-=======
     converter = JsonToRobotConverter()
->>>>>>> a442440e
     return converter.convert_file(input_file, output_file)
 
 
 def convert_directory(input_dir: str, output_dir: str) -> dict[str, Any]:
     """Convert all JSON files within a directory to Robot Framework output."""
-<<<<<<< HEAD
-    converter = _get_converter_class()()
-    return converter.convert_directory(input_dir, output_dir)
-
-
-@lru_cache(maxsize=1)
-def _load_api_module() -> Any:
-    return importlib.import_module("importobot.api")
-
-
-@lru_cache(maxsize=1)
-def _load_exceptions_module() -> Any:
-    return importlib.import_module("importobot.exceptions")
-
-
-def __getattr__(name: str) -> Any:
-    if name == "JsonToRobotConverter":
-        return _cache_attr(name, _get_converter_class())
-    if name == "api":
-        return _cache_attr(name, _load_api_module())
-    if name == "exceptions":
-        return _cache_attr(name, _load_exceptions_module())
-    raise AttributeError(f"module 'importobot' has no attribute {name!r}")
-
-
-=======
     converter = JsonToRobotConverter()
     return converter.convert_directory(input_dir, output_dir)
 
 
->>>>>>> a442440e
 __all__ = [
     "JsonToRobotConverter",
     "api",
@@ -182,15 +89,8 @@
     "exceptions",
 ]
 
-<<<<<<< HEAD
 __version__ = "0.1.5"
 
 # Clean up namespace - remove internal imports from dir()
-del _config
-=======
-__version__ = "0.1.4"
-
-# Clean up namespace - remove internal imports from dir()
 del _config, _exceptions, _api
->>>>>>> a442440e
 del TYPE_CHECKING