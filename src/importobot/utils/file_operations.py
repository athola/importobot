"""Shared file operation utilities for consistent file handling."""

import json
import os
import shutil
import tempfile
from collections.abc import Callable, Generator
from contextlib import contextmanager
from dataclasses import dataclass
from pathlib import Path
from typing import Any

from importobot.core import converter as core_converter
from importobot.utils.json_utils import load_json_file


@dataclass
class ConversionContext:
    """Context for file conversion operations."""

    changes_made: list[dict[str, Any]] | None = None
    display_changes_func: Callable[[list[dict[str, Any]], Any], None] | None = None
    args: Any | None = None


def process_single_file_with_suggestions(
    args: Any,
    convert_file_func: Callable[[str, str], None] | None = None,
    apply_suggestions_func: Callable[
        [dict[str, Any] | list[Any]],
        tuple[dict[str, Any] | list[Any], list[dict[str, Any]]],
    ]
    | None = None,
    display_changes_func: Callable[[list[dict[str, Any]], Any], None] | None = None,
    use_stem_for_basename: bool = False,
) -> None:
    """Process a single file with suggestions and conversion."""
    json_data = load_json_file(args.input)

    apply_func = apply_suggestions_func or core_converter.apply_conversion_suggestions
    improved_data: dict[str, Any] | list[Any]
    changes_made: list[dict[str, Any]]

    no_suggestions_attr = getattr(args, "no_suggestions", False)
    no_suggestions_flag = (
        bool(no_suggestions_attr) if isinstance(no_suggestions_attr, bool) else False
    )

    if no_suggestions_flag:
        improved_data, changes_made = json_data, []
    else:
        improved_data, changes_made = apply_func(json_data)

    base_name = (
        Path(args.input).stem
        if use_stem_for_basename
        else os.path.splitext(args.input)[0]
    )

    context = ConversionContext(
        changes_made=changes_made,
        display_changes_func=display_changes_func,
        args=args,
    )

    convert_func = convert_file_func or core_converter.convert_file
    save_improved_json_and_convert(
        improved_data=improved_data,
        base_name=base_name,
        convert_file_func=convert_func,
        context=context,
    )


def display_suggestion_changes(changes_made: list[dict[str, Any]], args: Any) -> None:
    """Display detailed changes if any were made."""
    if getattr(args, "no_suggestions", False):
        return

    if changes_made:
        sorted_changes = sorted(
            changes_made,
            key=lambda change: (
                change.get("test_case_index", 0),
                change.get("step_index", 0),
            ),
        )

        print("\nApplied Suggestions:")
        print("=" * 60)
        for index, change in enumerate(sorted_changes, start=1):
            test_case_num = change.get("test_case_index", 0) + 1
            step_num = change.get("step_index", 0) + 1
            field_name = change.get("field", "unknown")

            print(
                f"  {index}. Test Case {test_case_num}, Step {step_num} - {field_name}"
            )
            print(f"     Before: {change.get('original', '')}")
            print(f"     After:  {change.get('improved', '')}")
            print(f"     Reason: {change.get('reason', '')}")
            print()
    else:
        print("\nINFO: No automatic improvements could be applied.")
        print("   The JSON data is already in good shape!")


# Conversion functions have been moved to importobot.core.converter
# to avoid circular import issues. Import directly from there.


@contextmanager
def temporary_json_file(
    data: dict[str, Any] | list[Any],
) -> Generator[str, None, None]:
    """Create a temporary JSON file with the given data.

    Security: Sets restrictive permissions (0600 - owner read/write only)
    to prevent unauthorized access to potentially sensitive test data.
    """
    with tempfile.NamedTemporaryFile(
        mode="w", suffix=".json", delete=False, encoding="utf-8"
    ) as temp_file:
        json.dump(data, temp_file, indent=2, ensure_ascii=False)
        temp_filename = temp_file.name

    # Set restrictive permissions: owner read/write only (0600)
    os.chmod(temp_filename, 0o600)

    try:
        yield temp_filename
    finally:
        # Clean up the temporary file
        try:
            if os.path.exists(temp_filename):
                os.unlink(temp_filename)
        except (OSError, Exception):
            # Ignore cleanup errors
            pass


def convert_with_temp_file(
    conversion_data: dict[str, Any] | list[Any],
    robot_filename: str,
    convert_file_func: Callable[[str, str], None],
    context: ConversionContext | None = None,
) -> None:
    """Convert data using a temporary file and optionally display changes.

    Args:
        conversion_data: Data to convert
        robot_filename: Output Robot Framework filename
        convert_file_func: Function to convert file (avoids circular import)
            context.display_changes_func(context.changes_made, context.args)
    """
    if context is None:
        context = ConversionContext()

    with temporary_json_file(conversion_data) as temp_filename:
        if context.display_changes_func and context.changes_made and context.args:
            context.display_changes_func(context.changes_made, context.args)
        convert_file_func(temp_filename, robot_filename)
        print(f"Successfully converted improved JSON to {robot_filename}")


def save_improved_json_and_convert(
    improved_data: dict[str, Any] | list[Any],
    base_name: str,
    convert_file_func: Callable[[str, str], None],
    context: ConversionContext | None = None,
    *,
    args: Any | None = None,
    changes_made: list[dict[str, Any]] | None = None,
    display_changes_func: Callable[[list[dict[str, Any]], Any], None] | None = None,
) -> None:
    """Save improved JSON and convert to Robot Framework format.

    Args:
        improved_data: Improved JSON data
        base_name: Base name for output files
        convert_file_func: Function to convert file (avoids circular import)
        context: Optional conversion context
        args: Optional command-line arguments (for compatibility)
        changes_made: Optional list of changes made (for compatibility)
        display_changes_func: Optional display function (for compatibility)
    """
    if context is None:
        context = ConversionContext()

    if args is not None:
        context.args = args
    if changes_made is not None:
        context.changes_made = changes_made
    if display_changes_func is not None:
        context.display_changes_func = display_changes_func

    improved_filename = f"{base_name}_improved.json"
    with open(improved_filename, "w", encoding="utf-8") as json_file:
        json.dump(improved_data, json_file, indent=2, ensure_ascii=False)

    print(f"Generated improved JSON file: {improved_filename}")

    input_path = getattr(context.args, "input", None) if context.args else None
    if isinstance(input_path, str) and os.path.exists(input_path):
        backup_filename = f"{input_path}.bak"
        try:
            shutil.copy2(input_path, backup_filename)
            print(f"Created backup file: {backup_filename}")
        except OSError as exc:
            print(f"Warning: Could not create backup file {backup_filename}: {exc}")

    robot_filename = (
        getattr(context.args, "output_file", None) if context.args is not None else None
    ) or f"{base_name}_improved.robot"

    convert_with_temp_file(
        conversion_data=improved_data,
        robot_filename=robot_filename,
        convert_file_func=convert_file_func,
        context=context,
    )


def save_improved_json_file(
    improved_data: dict[str, Any] | list[Any],
    base_name: str,
) -> str:
    """Save improved JSON data to a file.

    Args:
        improved_data: Improved JSON data
        base_name: Base name for output file

    Returns:
        Path to the saved file
    """
    improved_filename = f"{base_name}_improved.json"
    with open(improved_filename, "w", encoding="utf-8") as f:
        json.dump(improved_data, f, indent=2, ensure_ascii=False)
    return improved_filename


def backup_file(file_path: str | Path) -> str:
    """Create a backup of the given file.

    Args:
        file_path: Path to the file to backup

    Returns:
        Path to the backup file
    """
    file_path = Path(file_path)
    backup_path = file_path.with_suffix(f"{file_path.suffix}.backup")
    shutil.copy2(file_path, backup_path)
    return str(backup_path)


def restore_file(backup_path: str | Path, original_path: str | Path) -> None:
    """Restore a file from backup.

    Args:
        backup_path: Path to the backup file
        original_path: Path where to restore the file
    """
    shutil.copy2(backup_path, original_path)


<<<<<<< HEAD
def load_json_with_error_handling(file_path: str | Path) -> dict[str, Any] | list[Any]:
    """Load JSON file with error handling.
=======
def load_json_with_default(file_path: str | Path) -> dict[str, Any] | list[Any]:
    """Load JSON file with default error handling.
>>>>>>> 864ae75d

    Args:
        file_path: Path to the JSON file

    Returns:
        Loaded JSON data or empty dict if file doesn't exist
    """
    try:
        return load_json_file(str(file_path))
    except (FileNotFoundError, json.JSONDecodeError):
        return {}


__all__ = [
    "ConversionContext",
    "backup_file",
    "convert_with_temp_file",
    "display_suggestion_changes",
    "load_json_file",  # Re-exported from json_utils
    "load_json_with_default",
    "process_single_file_with_suggestions",
    "restore_file",
    "save_improved_json_and_convert",
    "save_improved_json_file",
    "temporary_json_file",
]<|MERGE_RESOLUTION|>--- conflicted
+++ resolved
@@ -265,13 +265,8 @@
     shutil.copy2(backup_path, original_path)
 
 
-<<<<<<< HEAD
-def load_json_with_error_handling(file_path: str | Path) -> dict[str, Any] | list[Any]:
-    """Load JSON file with error handling.
-=======
 def load_json_with_default(file_path: str | Path) -> dict[str, Any] | list[Any]:
     """Load JSON file with default error handling.
->>>>>>> 864ae75d
 
     Args:
         file_path: Path to the JSON file
