"""Generic test format definition.

This serves as a default for unstructured, custom, or unsupported test data formats.
Based on Medallion Architecture Bronze layer principles of accepting raw data
and common test management patterns found across systems.

Used when no specific format can be confidently identified.
"""

from importobot.medallion.bronze.format_models import (
    EvidenceWeight,
    FieldDefinition,
    FormatDefinition,
)
from importobot.medallion.interfaces.enums import SupportedFormat


def create_generic_format() -> FormatDefinition:
    """Create Generic test format definition.

    Generic format characteristics:
    - No unique indicators (default when others fail)
    - Common test management field patterns
    - Higher threshold for detection to avoid false positives
    - Suitable for custom or unstructured test data
    """
    return FormatDefinition(
        name="Generic Test Format",
        format_type=SupportedFormat.GENERIC,
        description="Default format for unstructured, custom, or unrecognized test",
        # UNIQUE indicators - none for generic (this is the default)
        unique_indicators=[],
        # STRONG indicators - common test collection patterns
        strong_indicators=[
            FieldDefinition(
                name="tests",
                evidence_weight=EvidenceWeight.STRONG,
                pattern=r"^tests$",
                description="Generic test collection",
            ),
            FieldDefinition(
                name="test_cases",
                evidence_weight=EvidenceWeight.STRONG,
                description="Test cases collection (underscore naming)",
            ),
            FieldDefinition(
                name="testcases",
                evidence_weight=EvidenceWeight.STRONG,
                description="Test cases collection (compound naming)",
            ),
        ],
        # MODERATE indicators - common test structure elements
        moderate_indicators=[
            FieldDefinition(
                name="steps",
                evidence_weight=EvidenceWeight.MODERATE,
                pattern=r"^steps$",
                description="Test steps or procedures",
            ),
            FieldDefinition(
                name="test",
                evidence_weight=EvidenceWeight.MODERATE,
                description="Single test reference",
            ),
            FieldDefinition(
                name="case",
                evidence_weight=EvidenceWeight.MODERATE,
                description="Single case reference",
            ),
        ],
        # WEAK indicators - very common fields that might indicate test data
        weak_indicators=[
            FieldDefinition(
                name="name",
                evidence_weight=EvidenceWeight.WEAK,
                description="Generic name field",
            ),
            FieldDefinition(
                name="description",
                evidence_weight=EvidenceWeight.WEAK,
                description="Generic description field",
            ),
            FieldDefinition(
                name="title",
                evidence_weight=EvidenceWeight.WEAK,
                description="Generic title field",
            ),
            FieldDefinition(
                name="id",
                evidence_weight=EvidenceWeight.WEAK,
                description="Generic identifier field",
            ),
        ],
<<<<<<< HEAD
        # Confidence parameters - higher threshold since this is default
=======
        # Confidence parameters - higher threshold since this is the default option
>>>>>>> 864ae75d
        confidence_boost_threshold=0.67,  # Require strong evidence for confidence boost
        confidence_boost_factor=0.6,  # Lower boost factor
        min_score_threshold=6,  # Higher threshold to avoid false positives
        # Metadata
        version="1.0",
        author="Bronze Layer Format Detection System",
        created_date="2025-09-23",
    )<|MERGE_RESOLUTION|>--- conflicted
+++ resolved
@@ -91,11 +91,7 @@
                 description="Generic identifier field",
             ),
         ],
-<<<<<<< HEAD
-        # Confidence parameters - higher threshold since this is default
-=======
         # Confidence parameters - higher threshold since this is the default option
->>>>>>> 864ae75d
         confidence_boost_threshold=0.67,  # Require strong evidence for confidence boost
         confidence_boost_factor=0.6,  # Lower boost factor
         min_score_threshold=6,  # Higher threshold to avoid false positives
