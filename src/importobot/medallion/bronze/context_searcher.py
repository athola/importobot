"""Context-aware search algorithms for format-specific patterns."""

from __future__ import annotations

from typing import Any

from .format_models import EvidenceWeight


class ContextSearcher:
    """Provides context-aware search for format-specific patterns."""

    @staticmethod
    def search_with_testlink_context(data: dict[str, Any], key: str) -> dict[str, Any]:
        """TestLink-specific context search - accept XML export patterns."""
        # TestLink XML has testsuites -> testsuite -> testcase structure
        if key == "testsuites" and key in data:
            return {
                "found": True,
                "at_root": True,
                "appropriate_nesting": True,
                "context_info": "at root level (TestLink XML export)",
            }

        if (
            key == "testsuite"
            and "testsuites" in data
            and isinstance(data["testsuites"], list)
        ):
            # Look for testsuite nested under testsuites
            for suite_container in data["testsuites"]:
                if isinstance(suite_container, dict) and "testsuite" in suite_container:
                    return {
                        "found": True,
                        "at_root": False,
                        "appropriate_nesting": True,
                        "context_info": "nested under testsuites (TestLink XML)",
                    }

        # Generic search for other TestLink keys
        return ContextSearcher.search_with_generic_context(data, key)

    @staticmethod
    def search_with_jira_context(data: dict[str, Any], key: str) -> dict[str, Any]:
        """JIRA-specific context search."""
        # JIRA structure: issues -> array of issue objects
        if key == "issues" and key in data:
            return {
                "found": True,
                "at_root": True,
                "appropriate_nesting": True,
                "context_info": "at root level (JIRA API response)",
            }

        # For single JIRA issue structure (no issues wrapper)
        if key == "issues" and "key" in data and "fields" in data:
            # This is a single JIRA issue, treat as if "issues" is present
            fields = data.get("fields", {})
            if isinstance(fields, dict):
                jira_indicators = ["issuetype", "summary", "customfield"]
                if any(
                    indicator in str(fields).lower() for indicator in jira_indicators
                ):
                    return {
                        "found": True,
                        "at_root": True,
                        "appropriate_nesting": True,
                        "context_info": (
                            "single JIRA issue structure (no issues wrapper)"
                        ),
                    }

        # Look for JIRA-specific keys in appropriate context
        return ContextSearcher.search_with_generic_context(data, key)

    @staticmethod
    def search_with_testrail_context(data: dict[str, Any], key: str) -> dict[str, Any]:
        """TestRail-specific context search."""
        # TestRail API responses have runs/tests/cases at root
        if key in ["runs", "tests", "cases"] and key in data:
            return {
                "found": True,
                "at_root": True,
                "appropriate_nesting": True,
                "context_info": "at root level (TestRail API response)",
            }

        # Look for TestRail IDs nested in appropriate structures
        if key in ["suite_id", "project_id", "milestone_id"]:
            for root_key, root_value in data.items():
                if root_key in ["runs", "tests", "cases"] and isinstance(
                    root_value, list
                ):
                    for item in root_value:
                        if isinstance(item, dict) and key in item:
                            return {
                                "found": True,
                                "at_root": False,
                                "appropriate_nesting": True,
                                "context_info": (
                                    f"nested in {root_key} (TestRail structure)"
                                ),
                            }

        return {
            "found": False,
            "at_root": False,
            "appropriate_nesting": False,
            "context_info": "not found",
        }

    @staticmethod
<<<<<<< HEAD
    def search_with_generic_context(data: Dict[str, Any], key: str) -> Dict[str, Any]:
=======
    def search_with_generic_context(data: dict[str, Any], key: str) -> dict[str, Any]:
>>>>>>> d8d7430c
        """Search with generic context as default behavior."""

        def search_recursive(
            obj: Any, target_key: str, path: str = ""
        ) -> dict[str, Any]:
            """Perform simple recursive search with basic context info."""
            if isinstance(obj, dict):
                if target_key in obj:
                    level = "root" if not path else f"nested at {path}"
                    return {
                        "found": True,
                        "at_root": not path,
                        "appropriate_nesting": True,
                        "context_info": level,
                    }
                for k, v in obj.items():
                    result = search_recursive(
                        v, target_key, f"{path}.{k}" if path else k
                    )
                    if result["found"]:
                        return result
            elif isinstance(obj, list):
                for i, item in enumerate(obj):
                    result = search_recursive(
                        item, target_key, f"{path}[{i}]" if path else f"[{i}]"
                    )
                    if result["found"]:
                        return result

            return {
                "found": False,
                "at_root": False,
                "appropriate_nesting": False,
                "context_info": "not found",
            }

        return search_recursive(data, key)

    @staticmethod
    def get_evidence_weight_for_key(
        key: str, format_name: str
    ) -> tuple[EvidenceWeight, float]:
        """Determine the appropriate evidence weight and confidence for a key.

        Args:
            key: The key to evaluate
            format_name: The format being considered

        Returns:
            Tuple of evidence weight and confidence value based on specificity.
        """
        # Define highly specific keys that are unique to certain formats
        unique_indicators = {
            "jira_xray": ["testExecutions", "testInfo", "evidences"],
            "testrail": ["suite_id", "project_id", "milestone_id"],
            "testlink": ["testsuites", "testsuite"],
            "zephyr": ["testCase", "execution", "cycle"],
        }

        # Check if this key is unique to this format
        format_indicators = unique_indicators.get(format_name.lower(), [])
        if key in format_indicators:
            return EvidenceWeight.STRONG, 0.95

        # Common but somewhat specific keys
        specific_indicators = [
            "tests",
            "runs",
            "cases",
            "issues",
            "steps",
            "customfield",
            "summary",
            "description",
            "status",
        ]
        if key in specific_indicators:
            return EvidenceWeight.MODERATE, 0.75

        # Generic keys that appear in many formats
        return EvidenceWeight.WEAK, 0.5


__all__ = ["ContextSearcher"]<|MERGE_RESOLUTION|>--- conflicted
+++ resolved
@@ -110,11 +110,7 @@
         }
 
     @staticmethod
-<<<<<<< HEAD
-    def search_with_generic_context(data: Dict[str, Any], key: str) -> Dict[str, Any]:
-=======
     def search_with_generic_context(data: dict[str, Any], key: str) -> dict[str, Any]:
->>>>>>> d8d7430c
         """Search with generic context as default behavior."""
 
         def search_recursive(
