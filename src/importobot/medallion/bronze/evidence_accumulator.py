"""Evidence accumulation system for format detection confidence scoring.

Based on medallion architecture best practices and Bayesian evidence accumulation
research, this module provides a mathematically sound confidence scoring system
that avoids arbitrary scaling factors.

Key principles:
1. Evidence accumulation follows Bayesian principles
2. Confidence reflects quality of evidence, not just quantity
3. Handles edge cases, ties, and uncertainty quantification
4. Provides transparent reasoning for confidence scores
"""

from __future__ import annotations

from dataclasses import dataclass
from typing import Any

from importobot.medallion.interfaces.enums import EvidenceSource, SupportedFormat
from importobot.utils.logging import get_logger

from .evidence_metrics import EvidenceMetrics
from .format_models import EvidenceWeight
from .independent_bayesian_scorer import IndependentBayesianScorer
from .shared_config import DEFAULT_FORMAT_PRIORS
from .test_case_complexity_analyzer import ComplexityMetrics, TestCaseComplexityAnalyzer

logger = get_logger()

# Penalty constants are defined here so the ratios we enforce stay transparent.
# - PATTERN_MISMATCH_PENALTY pushes down confidence when regex checks fail.
# - SPARSE_EVIDENCE_PENALTY dampens formats that only hit generic indicators.
# - REQUIRED_FIELD_PENALTY handles cases where unique/strong keys are missing.
PATTERN_MISMATCH_PENALTY = 0.01
SPARSE_EVIDENCE_PENALTY = 0.1
REQUIRED_FIELD_PENALTY = 0.05
SPARSE_EVIDENCE_FORMATS = {
    SupportedFormat.TESTRAIL.name,
    SupportedFormat.TESTLINK.name,
}
REQUIRED_FIELD_FORMATS = {
    SupportedFormat.TESTRAIL.name,
    SupportedFormat.TESTLINK.name,
    SupportedFormat.ZEPHYR.name,
}


@dataclass
class EvidenceItem:
    """Single piece of evidence for format detection."""

    source: EvidenceSource  # Evidence source type (e.g., REQUIRED_KEY, FIELD_PATTERN)
    weight: EvidenceWeight  # Strength of this evidence
    confidence: float  # How certain we are about this evidence (0.0-1.0)
    details: str = ""  # Human-readable explanation

    @property
    def effective_weight(self) -> float:
        """Calculate effective weight considering confidence."""
        return self.weight.value * self.confidence


@dataclass
class FormatEvidenceProfile:
    """Complete evidence profile for a format detection attempt."""

    format_name: str
    evidence_items: list[EvidenceItem]
    total_possible_weight: float
    complexity_metrics: ComplexityMetrics | None = None  # Complexity analysis results
    original_data: dict[str, Any] | None = (
        None  # Original test data for complexity analysis
    )

    @property
    def total_evidence_weight(self) -> float:
        """Sum of all effective evidence weights."""
        return sum(item.effective_weight for item in self.evidence_items)

    @property
    def evidence_quality(self) -> float:
        """Average confidence across all evidence items."""
        if not self.evidence_items:
            return 0.0
        return sum(item.confidence for item in self.evidence_items) / len(
            self.evidence_items
        )

    @property
    def unique_evidence_count(self) -> int:
        """Count of unique-level evidence items."""
        return sum(
            1
            for item in self.evidence_items
            if item.weight == EvidenceWeight.UNIQUE and item.confidence > 0.0
        )

    @property
    def strong_evidence_count(self) -> int:
        """Count of strong-level evidence items."""
        return sum(
            1 for item in self.evidence_items if item.weight == EvidenceWeight.STRONG
        )


class EvidenceAccumulator:
    """Bayesian evidence accumulator for format detection confidence scoring.

    This class implements a principled approach to confidence scoring that:
    1. Accumulates evidence using Bayesian principles
    2. Handles uncertainty and evidence quality
    3. Provides tie-breaking mechanisms
    4. Handles edge cases and data skew
    """

    # Use shared format priors configuration
    FORMAT_PRIORS = DEFAULT_FORMAT_PRIORS

    # Confidence thresholds based on evidence accumulation research
    HIGH_CONFIDENCE_THRESHOLD = 0.8
    MEDIUM_CONFIDENCE_THRESHOLD = 0.6
    LOW_CONFIDENCE_THRESHOLD = 0.4

    def __init__(self) -> None:
        """Initialize the evidence accumulator with empty evidence profiles."""
        self.evidence_profiles: dict[str, FormatEvidenceProfile] = {}
        # Initialize Independent Bayesian scorer (mathematically rigorous approach)
        self.bayesian_scorer = IndependentBayesianScorer(
            format_priors=self.FORMAT_PRIORS
        )
        # Initialize complexity analyzer for enhanced evidence weighting
        self.complexity_analyzer = TestCaseComplexityAnalyzer()
        # Store original data for complexity analysis
        self.original_test_data: dict[str, Any] = {}

    def add_evidence(self, format_name: str, evidence: EvidenceItem) -> None:
        """Add a piece of evidence for a format."""
        if format_name not in self.evidence_profiles:
            self.evidence_profiles[format_name] = FormatEvidenceProfile(
                format_name=format_name, evidence_items=[], total_possible_weight=0.0
            )

        self.evidence_profiles[format_name].evidence_items.append(evidence)

    def set_total_possible_weight(self, format_name: str, weight: float) -> None:
        """Set the total possible weight for a format."""
        if format_name not in self.evidence_profiles:
            original_data: dict[str, Any] | None = None
            if self.original_test_data:
                original_data = self.original_test_data.copy()

            self.evidence_profiles[format_name] = FormatEvidenceProfile(
                format_name=format_name,
                evidence_items=[],
                total_possible_weight=weight,
                original_data=original_data,
            )
            # Analyze complexity for this format
            if self.original_test_data:
                try:
                    self.evidence_profiles[
                        format_name
                    ].complexity_metrics = self.complexity_analyzer.analyze_complexity(
                        self.original_test_data
                    )
                except Exception as e:
<<<<<<< HEAD
                    # Default to basic metrics if complexity analysis fails
=======
                    # Use basic metrics if complexity analysis fails
>>>>>>> d8d7430c
                    logger.warning(
                        "Complexity analysis failed for %s: %s", format_name, e
                    )
        else:
            self.evidence_profiles[format_name].total_possible_weight = weight

    def set_test_data(self, test_data: dict[str, Any]) -> None:
        """Store original test data for complexity analysis."""
        self.original_test_data = test_data.copy()

    def analyze_complexity_for_all_formats(self) -> dict[str, ComplexityMetrics]:
        """Analyze complexity for all formats using stored test data."""
        complexity_results: dict[str, ComplexityMetrics] = {}

        if not self.original_test_data:
            return complexity_results

        for format_name, profile in self.evidence_profiles.items():
            if profile.complexity_metrics is None:
                try:
                    profile.complexity_metrics = (
                        self.complexity_analyzer.analyze_complexity(
                            self.original_test_data
                        )
                    )
                    complexity_results[format_name] = profile.complexity_metrics
                except Exception as e:
                    logger.warning(
                        "Complexity analysis failed for %s: %s", format_name, e
                    )
            else:
                complexity_results[format_name] = profile.complexity_metrics

        return complexity_results

    def calculate_bayesian_confidence(self, format_name: str) -> float:
        """Calculate Bayesian likelihood using independent Bayesian approach.

        Note: This method calculates likelihood for a single format in isolation.
        For proper multi-class normalization, use calculate_multi_class_confidence().

        Returns:
            Unnormalized likelihood P(E|H) in (0, 1] range
        """
        if format_name not in self.evidence_profiles:
            return 0.0

        profile = self.evidence_profiles[format_name]

        # Convert evidence profile to standardized metrics
        metrics = self._profile_to_metrics(profile)

        # Calculate likelihood using Independent Bayesian scorer
        likelihood = self.bayesian_scorer.calculate_likelihood(metrics)

        return likelihood

    def calculate_all_format_likelihoods(self) -> dict[str, float]:
        """Calculate likelihoods for all formats with research-backed ratio capping.

        This method implements the hybrid approach from research:
        1. Calculate raw likelihoods for all formats using evidence metrics
        2. Apply likelihood ratio capping (max 3:1) to prevent extreme discrimination
        3. Maintain discriminative power while ensuring numerical stability

        Returns:
            Dictionary mapping format names to calibrated likelihoods
        """
        if not self.evidence_profiles:
            return {}

        # Collect metrics for all formats
        all_metrics = {}
        for format_name, profile in self.evidence_profiles.items():
            all_metrics[format_name] = self._profile_to_metrics(profile)

        # Use the Bayesian scorer's research-backed approach
        calibrated_likelihoods = self.bayesian_scorer.calculate_all_format_likelihoods(
            all_metrics
        )

        return calibrated_likelihoods

    def calculate_multi_class_confidence(
        self, format_likelihoods: dict[str, float]
    ) -> dict[str, int | float]:
        """Calculate properly normalized multi-class Bayesian confidence scores.

        This implements the mathematically correct multi-class Bayesian formula:
            P(H_i|E) = P(E|H_i) * P(H_i) / Σ_j[P(E|H_j) * P(H_j)]

        where the denominator sums over ALL format hypotheses, not just
        the binary "format vs not-format" case.

        Args:
            format_likelihoods: Dictionary mapping format names to their
                evidence-derived likelihoods P(E|H_i)

        Returns:
            Dictionary mapping format names to normalized posterior probabilities
        """
        posteriors = {}

        # Calculate denominator: sum of P(E|H_j) * P(H_j) for all formats
        denominator = 0.0
        for fmt, likelihood in format_likelihoods.items():
            prior = self.FORMAT_PRIORS.get(fmt, 0.1)
            denominator += likelihood * prior

        # Avoid division by zero
        if denominator < 1e-15:
            # No format can explain the evidence - return uniform low confidence
            # Note: dict comprehension for type checker compatibility
            return {fmt: 0.0 for fmt in format_likelihoods}  # noqa: C420

        # Calculate normalized posteriors
        for fmt, likelihood in format_likelihoods.items():
            prior = self.FORMAT_PRIORS.get(fmt, 0.1)
            posteriors[fmt] = (likelihood * prior) / denominator

        return posteriors

    def _profile_to_metrics(self, profile: FormatEvidenceProfile) -> EvidenceMetrics:
        """Convert FormatEvidenceProfile to standardized EvidenceMetrics.

        Applies complexity enhancement to improve format detection accuracy.

        Returns standardized evidence metrics for format detection.
        """
        # Calculate completeness ratio
        if profile.total_possible_weight > 0:
            completeness = min(
                1.0, profile.total_evidence_weight / profile.total_possible_weight
            )
        else:
            completeness = 0.0

        # Calculate evidence quality (average confidence)
        quality = profile.evidence_quality

        # Calculate normalized uniqueness strength with complexity enhancement
        unique_count = profile.unique_evidence_count
        total_count = len(profile.evidence_items)

        # Base uniqueness calculation
        base_uniqueness = 0.0
        if total_count > 0:
            unique_weight_sum = sum(
                item.weight.value * item.confidence
                for item in profile.evidence_items
                if item.weight == EvidenceWeight.UNIQUE
            )
            total_weight_sum = sum(
                item.weight.value * item.confidence for item in profile.evidence_items
            )

            if total_weight_sum > 0:
                base_uniqueness = unique_weight_sum / total_weight_sum

        # Apply complexity enhancement to uniqueness
        enhanced_uniqueness = base_uniqueness
        complexity_score = 0.0

        if profile.complexity_metrics:
            complexity_score = profile.complexity_metrics.complexity_score
            complexity_amplification = (
                self.complexity_analyzer.calculate_complexity_amplification(
                    profile.complexity_metrics
                )
            )
            # Use the higher of base uniqueness and complexity-enhanced uniqueness
            enhanced_uniqueness = max(
                base_uniqueness,
                base_uniqueness * (complexity_amplification - 1.0) + 0.0,
            )
            enhanced_uniqueness = min(enhanced_uniqueness, 1.0)

        penalty_factor = 1.0
        if any(
            item.source == EvidenceSource.FIELD_PATTERN_MISMATCH
            for item in profile.evidence_items
        ):
            penalty_factor = min(penalty_factor, PATTERN_MISMATCH_PENALTY)
        elif (
            profile.format_name in SPARSE_EVIDENCE_FORMATS
            and unique_count == 0
            and total_count <= 3
        ):
            # Penalize formats that only produced generic indicators. This keeps simple
            # "tests" payloads from being misclassified as TestRail or TestLink.
            penalty_factor = min(penalty_factor, SPARSE_EVIDENCE_PENALTY)
        elif profile.format_name in REQUIRED_FIELD_FORMATS and any(
            item.source.is_missing() for item in profile.evidence_items
        ):
            # Missing required indicators should dramatically reduce confidence for the
            # structured formats that rely on them.
            penalty_factor = min(penalty_factor, REQUIRED_FIELD_PENALTY)

        return EvidenceMetrics(
            completeness=completeness,
            quality=quality,
            uniqueness=enhanced_uniqueness,
            evidence_count=total_count,
            unique_count=unique_count,
            complexity_score=complexity_score,
            penalty_factor=penalty_factor,
        )

    def optimize_parameters(self, training_data: list[tuple[str, float]]) -> None:
        """Optimize weighted evidence parameters using training data.

        Args:
            training_data: List of (format_name, expected_confidence) pairs
        """
        # Convert training data to EvidenceMetrics format
        scorer_training_data = []

        for format_name, expected_confidence in training_data:
            if format_name in self.evidence_profiles:
                profile = self.evidence_profiles[format_name]
                metrics = self._profile_to_metrics(profile)
                scorer_training_data.append((metrics, expected_confidence))

        if scorer_training_data:
            # Note: Parameter optimization not yet implemented
            # for IndependentBayesianScorer
            logger.info(
                "Parameter optimization requested but not yet implemented "
                "for IndependentBayesianScorer"
            )

    def get_parameter_summary(self) -> dict[str, Any]:
        """Get summary of optimized weighted evidence parameters."""
        return self.bayesian_scorer.get_parameter_summary()

    def get_detection_confidence(self, format_name: str) -> dict[str, Any]:
        """Get comprehensive confidence metrics using weighted evidence approach."""
        if format_name not in self.evidence_profiles:
            return {
                "confidence": 0.0,
                "evidence_quality": 0.0,
                "evidence_completeness": 0.0,
                "evidence_count": 0,
                "confidence_level": "NONE",
            }

        profile = self.evidence_profiles[format_name]
        metrics = self._profile_to_metrics(profile)

        # Get detailed confidence analysis from Independent Bayesian scorer
        scorer_result = self.bayesian_scorer.calculate_confidence(
            metrics, format_name, use_uncertainty=True
        )

        confidence = scorer_result["confidence"]

        # Determine confidence level
        if confidence >= self.HIGH_CONFIDENCE_THRESHOLD:
            confidence_level = "HIGH"
        elif confidence >= self.MEDIUM_CONFIDENCE_THRESHOLD:
            confidence_level = "MEDIUM"
        elif confidence >= self.LOW_CONFIDENCE_THRESHOLD:
            confidence_level = "LOW"
        else:
            confidence_level = "INSUFFICIENT"

        # Combine scorer results with profile information
        result = {
            "confidence": confidence,
            "evidence_quality": profile.evidence_quality,
            "evidence_completeness": metrics.completeness,
            "evidence_count": len(profile.evidence_items),
            "confidence_level": confidence_level,
            "unique_evidence_count": profile.unique_evidence_count,
            "strong_evidence_count": profile.strong_evidence_count,
            "likelihood": scorer_result.get("likelihood", 0.0),
            "prior": scorer_result.get("prior", 0.0),
        }

        # Add uncertainty bounds if available
        if "confidence_lower_95" in scorer_result:
            result.update(
                {
                    "confidence_lower_95": scorer_result["confidence_lower_95"],
                    "confidence_upper_95": scorer_result["confidence_upper_95"],
                    "confidence_std": scorer_result["confidence_std"],
                }
            )

        return result

    def handle_ties(
        self, format_scores: dict[str, float]
    ) -> tuple[str, float, dict[str, str]]:
        """Handle tie-breaking between formats with similar scores.

        Returns:
            Tuple of (best_format, confidence, tie_breaking_reasons)
        """
        if not format_scores:
            return "unknown", 0.0, {"reason": "No formats detected"}

        # Sort formats by confidence score
        sorted_formats = sorted(format_scores.items(), key=lambda x: x[1], reverse=True)

        if len(sorted_formats) == 1:
            best_format, confidence = sorted_formats[0]
            return best_format, confidence, {"reason": "Single format detected"}

        best_format, best_confidence = sorted_formats[0]
        second_format, second_confidence = sorted_formats[1]

        # Check for close tie (within 5% confidence)
        confidence_diff = best_confidence - second_confidence
        if confidence_diff < 0.05:
            # Apply tie-breaking rules
            tie_breaker_result = self._apply_tie_breaking_rules(
                best_format, second_format, best_confidence
            )

            return (
                tie_breaker_result["winner"],
                tie_breaker_result["confidence"],
                tie_breaker_result["reasons"],
            )

        return best_format, best_confidence, {"reason": "Clear confidence winner"}

    def _apply_tie_breaking_rules(
        self, format1: str, format2: str, confidence: float
    ) -> dict[str, Any]:
        """Apply tie-breaking rules when formats have similar confidence."""
        reasons = []

        # Rule 1: Prefer format with more unique evidence
        profile1 = self.evidence_profiles.get(format1)
        profile2 = self.evidence_profiles.get(format2)

        if profile1 and profile2:
            unique1 = profile1.unique_evidence_count
            unique2 = profile2.unique_evidence_count

            if unique1 > unique2:
                reasons.append(
                    f"{format1} has more unique evidence ({unique1} vs {unique2})"
                )
                return {"winner": format1, "confidence": confidence, "reasons": reasons}
            if unique2 > unique1:
                reasons.append(
                    f"{format2} has more unique evidence ({unique2} vs {unique1})"
                )
                return {"winner": format2, "confidence": confidence, "reasons": reasons}

            # Rule 2: Prefer format with higher evidence quality
            quality1 = profile1.evidence_quality
            quality2 = profile2.evidence_quality

            if abs(quality1 - quality2) > 0.1:
                if quality1 > quality2:
                    msg = (
                        f"{format1} has higher evidence quality "
                        f"({quality1:.2f} vs {quality2:.2f})"
                    )
                    reasons.append(msg)
                    return {
                        "winner": format1,
                        "confidence": confidence,
                        "reasons": reasons,
                    }
                msg = (
                    f"{format2} has higher evidence quality "
                    f"({quality2:.2f} vs {quality1:.2f})"
                )
                reasons.append(msg)
                return {
                    "winner": format2,
                    "confidence": confidence,
                    "reasons": reasons,
                }

        # Rule 3: Prefer format with higher prior probability
        prior1 = self.FORMAT_PRIORS.get(format1, 0.1)
        prior2 = self.FORMAT_PRIORS.get(format2, 0.1)

        if prior1 > prior2:
            reasons.append(
                f"{format1} has higher prior probability ({prior1} vs {prior2})"
            )
            return {
                "winner": format1,
                "confidence": confidence * 0.95,
                "reasons": reasons,
            }
        if prior2 > prior1:
            reasons.append(
                f"{format2} has higher prior probability ({prior2} vs {prior1})"
            )
            return {
                "winner": format2,
                "confidence": confidence * 0.95,
                "reasons": reasons,
            }

        # Default: Return first format with reduced confidence
        reasons.append("True tie - defaulting to first format with reduced confidence")
        return {"winner": format1, "confidence": confidence * 0.8, "reasons": reasons}<|MERGE_RESOLUTION|>--- conflicted
+++ resolved
@@ -164,11 +164,7 @@
                         self.original_test_data
                     )
                 except Exception as e:
-<<<<<<< HEAD
-                    # Default to basic metrics if complexity analysis fails
-=======
                     # Use basic metrics if complexity analysis fails
->>>>>>> d8d7430c
                     logger.warning(
                         "Complexity analysis failed for %s: %s", format_name, e
                     )
