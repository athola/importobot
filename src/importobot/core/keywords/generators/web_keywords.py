"""Web and browser keyword generation for Robot Framework."""

import re
from typing import Any

from importobot import config
from importobot.core.keywords.base_generator import BaseKeywordGenerator
from importobot.core.keywords_registry import RobotFrameworkKeywordRegistry
from importobot.utils.step_processing import extract_step_information

# Compiled regex patterns for performance optimization
_URL_PATTERN = re.compile(r"https?://[^\s,]+")
_VALUE_PATTERN = re.compile(r"value:\s*([^,\s]+)")
_QUOTED_PATTERN = re.compile(r'"([^"]*)"')


class WebKeywordGenerator(BaseKeywordGenerator):
    """Generates web and browser-related Robot Framework keywords."""

    def generate_browser_keyword(self, test_data: str) -> str:
        """Generate browser opening keyword with Chrome options for CI/headless."""
        # Get keyword name from registry
        _, keyword_name = RobotFrameworkKeywordRegistry.get_intent_keyword("web_open")

        url_match = _URL_PATTERN.search(test_data)
        url = url_match.group(0) if url_match else config.TEST_LOGIN_URL
        # Add Chrome options to prevent session conflicts in CI/testing environments
        # Using the correct format for SeleniumLibrary Chrome options
        chrome_options = "; ".join(
            f"add_argument('{option}')" for option in config.CHROME_OPTIONS
        )
        return f"{keyword_name}    {url}    chrome    options={chrome_options}"

    def generate_url_keyword(self, test_data: str) -> str:
        """Generate URL navigation keyword."""
        url_match = _URL_PATTERN.search(test_data)
        if url_match:
            return f"Go To    {url_match.group(0)}"
        # Go To requires a URL
        return "Go To    ${URL}"

    def generate_navigation_keyword(self, test_data: str) -> str:
        """Generate URL navigation keyword (alias for generate_url_keyword)."""
        return self.generate_url_keyword(test_data)

    def generate_input_keyword(self, field_type: str, test_data: str) -> str:
        """Generate input keyword."""
        value = self._extract_value_from_data(test_data)
        return (
            f"Input Text    id={field_type}    {value}"
            if value
            else f"Input Text    id={field_type}    test_value"
        )

    def generate_password_keyword(self, test_data: str) -> str:
        """Generate password input keyword."""
        value = self._extract_value_from_data(test_data)
        return (
            f"Input Password    id=password    {value}"
            if value
            else "Input Password    id=password    test_password"
        )

    def generate_click_keyword(self, description: str, test_data: str = "") -> str:
        """Generate click keyword."""
        desc_lower = description.lower()
        f"{description} {test_data}".lower()

        # Extract locator from test_data if available
        locator_match = re.search(r"(?:locator|id|xpath|css):\s*([^,\s]+)", test_data)
        if locator_match:
            locator = locator_match.group(1)
            # When we have a specific locator, prefer Click Element for flexibility
            return f"Click Element    {locator}"

        if "submit" in desc_lower:
            if any(term in desc_lower for term in ["button", "form", "login"]):
                return "Click Button    id=submit_button"
            return "Click Element    id=submit_button"

<<<<<<< HEAD
        # Default to original logic if no locator found
=======
        # If no locator is found, use original logic
>>>>>>> 864ae75d
        if "login" in desc_lower and "button" in desc_lower:
            return "Click Button    id=login_button"
        if "button" in desc_lower:
            return "Click Button    id=submit_button"
        return "Click Element    id=clickable_element"

    def generate_page_verification_keyword(self, test_data: str, expected: str) -> str:
        """Generate page verification keyword."""
        # Extract text to verify from test_data
        text_to_verify = ""
        if ":" in test_data:
            text_to_verify = test_data.split(":", 1)[1].strip()
        elif expected:
            text_to_verify = expected
        else:
            # Try to extract from common patterns
            value_match = re.search(r"(?:text|message)[:\s=]+([^,\s]+)", test_data)
            text_to_verify = value_match.group(1) if value_match else "expected content"

        return f"Page Should Contain    {text_to_verify}"

    def generate_step_keywords(self, step: dict[str, Any]) -> list[str]:
        """Generate Robot Framework keywords for a web-related step."""
        lines = []

        # Add standard step header comments
        lines.extend(self._generate_step_header_comments(step))

        # Extract step information for keyword generation
        description, test_data, _ = extract_step_information(step)

        # Generate Robot keyword based on step content
        combined = f"{description} {test_data}".lower()

        if "browser" in combined or "open" in combined:
            keyword = self.generate_browser_keyword(test_data)
        elif "navigate" in combined or "url" in combined:
            keyword = self.generate_url_keyword(test_data)
        elif "username" in combined or "user" in combined:
            keyword = self.generate_input_keyword("username", test_data)
        elif "password" in combined:
            keyword = self.generate_password_keyword(test_data)
        elif "click" in combined or "button" in combined:
            keyword = self.generate_click_keyword(description)
        else:
            keyword = "No Operation  # Web operation not recognized"

        lines.append(keyword)
        return lines

    def _extract_value_from_data(self, test_data: str) -> str:
        """Extract value from test data string."""
        # Look for common value patterns
        value_match = _VALUE_PATTERN.search(test_data)
        if value_match:
            return value_match.group(1)

        # Look for quoted strings
        quote_match = _QUOTED_PATTERN.search(test_data)
        if quote_match:
            return quote_match.group(1)

        return ""<|MERGE_RESOLUTION|>--- conflicted
+++ resolved
@@ -78,11 +78,7 @@
                 return "Click Button    id=submit_button"
             return "Click Element    id=submit_button"
 
-<<<<<<< HEAD
-        # Default to original logic if no locator found
-=======
         # If no locator is found, use original logic
->>>>>>> 864ae75d
         if "login" in desc_lower and "button" in desc_lower:
             return "Click Button    id=login_button"
         if "button" in desc_lower:
