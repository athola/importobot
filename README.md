--- conflicted
+++ resolved
@@ -8,130 +8,6 @@
 | Package | [![PyPI Version](https://img.shields.io/pypi/v/importobot.svg)](https://pypi.org/project/importobot/) [![PyPI Downloads](https://img.shields.io/pypi/dm/importobot.svg)](https://pypi.org/project/importobot/) |
 | Meta | [![License](https://img.shields.io/pypi/l/importobot.svg)](./LICENSE) [![Python 3.10+](https://img.shields.io/badge/python-3.10+-blue.svg)](https://www.python.org/downloads/) [![Code style: ruff](https://img.shields.io/endpoint?url=https://raw.githubusercontent.com/astral-sh/ruff/main/assets/badge/v2.json)](https://github.com/astral-sh/ruff) [![uv](https://img.shields.io/endpoint?url=https://raw.githubusercontent.com/astral-sh/uv/main/assets/badge/v0.json)](https://github.com/astral-sh/uv) |
 
-<<<<<<< HEAD
-## What is it?
-
-**Importobot** is a Python library that converts structured test exports from enterprise test management systems (Zephyr, TestRail, TestLink, Xray) into Robot Framework test suites. It eliminates manual test case migration work while preserving step order, metadata, and traceability links.
-
-## Main Features
-
-- **Multi-Format Support**: Convert from Zephyr, TestRail, TestLink, and Xray JSON exports
-- **Bulk Processing**: Process entire directories recursively with consistent quality
-- **Metadata Preservation**: Retain descriptions, tags, priorities, and traceability for compliance
-- **Security Validation**: Built-in XSS sanitization and DoS protection with rate limiting
-- **Bayesian Format Detection**: Intelligent format detection with confidence scoring to avoid false positives
-- **Performance Tracking**: ASV (Airspeed Velocity) benchmarking tracks performance across releases
-- **CI/CD Ready**: Python API designed for automated pipeline integration
-- **Medallion Architecture**: Bronze/Silver/Gold data quality layers for enterprise deployments
-
-## Where to get it
-
-Install the latest release from PyPI:
-
-```console
-pip install importobot
-```
-
-For advanced optimization features and uncertainty quantification:
-
-```console
-pip install "importobot[advanced]"
-```
-
-## Quick Start
-
-```python
-import importobot
-
-converter = importobot.JsonToRobotConverter()
-summary = converter.convert_file("zephyr_export.json", "output.robot")
-print(summary)
-```
-
-Or via the command line:
-
-```console
-importobot zephyr_export.json converted_tests.robot
-```
-
-Process entire directories:
-
-```console
-importobot ./exports/zephyr ./converted
-```
-
-## Documentation
-
-The official documentation is hosted on the [project wiki](https://github.com/athola/importobot/wiki):
-
-- **[Home](https://github.com/athola/importobot/wiki/Home)** - Project overview and recent improvements
-- **[User Guide](https://github.com/athola/importobot/wiki/User-Guide)** - Comprehensive usage guide with examples
-- **[Performance Benchmarks](https://github.com/athola/importobot/wiki/Performance-Benchmarks)** - ASV benchmarking and performance metrics
-- **[Migration Guide](https://github.com/athola/importobot/wiki/Migration-Guide)** - Version upgrade instructions
-- **[Architecture](https://github.com/athola/importobot/wiki/architecture)** - Design decisions and medallion architecture
-- **[Deployment Guide](https://github.com/athola/importobot/wiki/Deployment-Guide)** - CI/CD integration and production deployment
-- **[Mathematical Foundations](https://github.com/athola/importobot/wiki/Mathematical-Foundations)** - Bayesian format detection deep dive
-
-## Dependencies
-
-Importobot requires Python 3.10 or higher.
-
-Core dependencies:
-- [Robot Framework](https://robotframework.org/) - Test automation framework
-- [Pydantic](https://docs.pydantic.dev/) - Data validation
-- [bleach](https://github.com/mozilla/bleach) - XSS sanitization
-
-Optional dependencies:
-- `importobot[advanced]` - SciPy for Bayesian optimizer tuning
-- `importobot[viz]` - Matplotlib for visualization features
-- `importobot[analytics]` - NumPy and Pandas for data processing
-
-See the [full dependency list](https://github.com/athola/importobot/blob/main/pyproject.toml) in `pyproject.toml`.
-
-## Installation from Source
-
-This project uses [uv](https://github.com/astral-sh/uv) for package management.
-
-Clone the repository and install:
-
-```console
-git clone https://github.com/athola/importobot.git
-cd importobot
-uv sync --dev
-```
-
-## Contributing
-
-Importobot is developed using Test-Driven Development (TDD) and Extreme Programming (XP) practices. All contributions are welcome!
-
-Please see the [Contributing Guide](https://github.com/athola/importobot/wiki/Contributing) for:
-- Development workflow and branching strategy
-- TDD/XP practices
-- Code quality standards
-- Testing requirements
-
-### Development Quick Start
-
-```console
-# Run all tests
-make test
-
-# Run linters and type checking
-make lint
-
-# Format code
-make format
-
-# Run performance benchmarks
-uv run asv run
-```
-
-See [CLAUDE.md](./CLAUDE.md) for detailed style guidelines and [PLAN.md](./PLAN.md) for the project roadmap.
-
-## License
-
-[BSD 2-Clause](./LICENSE)
-=======
 </div>
 
 ## What is it?
@@ -250,10 +126,7 @@
 - Suggesting features
 - Submitting pull requests
 - Code style and testing requirements
->>>>>>> d8d7430c
 
-## Discussion and Development
+## License
 
-- Report bugs and request features via [GitHub Issues](https://github.com/athola/importobot/issues)
-- View the [project roadmap](./PLAN.md) for upcoming features
-- Check the [wiki](https://github.com/athola/importobot/wiki) for comprehensive documentation+[BSD 2-Clause](./LICENSE)