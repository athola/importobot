--- conflicted
+++ resolved
@@ -133,56 +133,13 @@
     # Implementation
 ```
 
-## Branching Strategy
-
-Importobot uses a development-based workflow:
-
-### Branch Structure
-
-- **`main`**: Production-ready code. Only receives merges from `development` after release testing.
-- **`development`**: Integration branch for feature development. All MRs target this branch.
-- **Feature branches**: Created from `development` for specific features or fixes.
-
-### Workflow
-
-1. **Feature Development**:
-   - Create feature branch from `development`: `git checkout -b feature/my-feature development`
-   - Make changes, write tests, commit regularly
-   - Push and create MR targeting `development`
-
-2. **Release Process**:
-   - When `development` is stable and ready for release, merge to `main`
-   - Tag the merge commit with version: `git tag v0.1.4`
-   - Push tag to trigger PyPI release: `git push origin v0.1.4`
-
-3. **Hotfixes**:
-   - Create from `main` for urgent production fixes
-   - Merge to both `main` and `development`
-
-### Branch Protection
-
-- `main`: Requires PR review, passing CI, and clean merge from `development`
-- `development`: Requires passing tests before merge
-
 ## Pull Request Process
 
-<<<<<<< HEAD
-1. Fork the repository.
-2. Create a feature branch from `development`.
-3. Make your changes.
-4. Add tests for your changes.
-5. Ensure all tests pass locally.
-6. Update documentation as needed.
-7. Create a pull request targeting `development`.
-8. Address any feedback from reviewers.
-9. Once approved, maintainers will merge to `development`.
-=======
 1. Fork the repository and create a feature branch.
 2. Make your changes, including tests.
 3. Ensure all tests and linting checks pass.
 4. Update documentation if needed.
 5. Create a pull request and address any feedback.
->>>>>>> 864ae75d
 
 ## Artifact management
 
