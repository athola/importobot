# Importobot Wiki

<<<<<<< HEAD
This wiki collects the working notes for Importobot—a tool designed to convert Zephyr, Xray, TestLink, and similar exports into Robot Framework suites, enabling teams to automate test migration within their CI pipelines.

If you are new, start with Getting Started. The other pages cover the conversion workflow, medallion layers, and production chores such as security, deployment, and benchmarks.

## Quick Navigation

- [Getting Started](Getting-Started) - Installation and basic usage
- [How to Navigate this Codebase](How-to-Navigate-this-Codebase) - Architecture and code organization guide
- [User Guide](User-Guide) - Usage instructions
- [Migration Guide](Migration-Guide) - Incremental adoption plan
- [Usage Examples](Usage-Examples) - Quick CLI and API snippets
- [API Reference](API-Reference) - Documentation of functions and classes
- [Mathematical Foundations](Mathematical-Foundations) - Mathematical principles and algorithms
- [Performance Benchmarks](Performance-Benchmarks) - Benchmark harness instructions
- [Performance Characteristics](Performance-Characteristics) - Baseline metrics & thresholds
- [Optimization Implementation](Optimization-Implementation) - Multi-phase performance & security rollout summary
- [Deployment Guide](Deployment-Guide) - Local, container, and CI/CD steps
- [Security Standards](Security-Standards) - Mandatory validation and hardening checklist
- [Architecture Decision Records](architecture/ADR-0001-medallion-architecture) - Design history
- [Layer Interactions Diagram](architecture/Layer-Interactions) - Medallion data flow
- [Contributing](Contributing) - Guidelines for contributors
- [FAQ](FAQ) - Common issues and solutions
- [Roadmap](Roadmap) - Future development plans
- [Release Notes](Release-Notes) - Version history and changes
=======
This wiki contains all documentation for Importobot, a tool for converting Zephyr, Xray, and TestLink exports into Robot Framework suites. It started as a script to avoid manual copy-paste work and is now used in our team's CI pipelines.

If you are new to the project, see the [Getting Started](Getting-Started.md) guide.

## Navigation

### Getting Started
- [Getting Started](Getting-Started.md) - Installation and basic usage.
- [How to Navigate this Codebase](How-to-Navigate-this-Codebase.md) - Code organization and architecture.

### User Documentation
- [User Guide](User-Guide.md) - Complete usage instructions.
- [Blueprint Tutorial](Blueprint-Tutorial.md) - A step-by-step guide to the template system.
- [Migration Guide](Migration-Guide.md) - Upgrade instructions.
- [Usage Examples](Usage-Examples.md) - CLI and API examples.

### API
- [API Examples](API-Examples.md) - Detailed API usage.
- [API Reference](API-Reference.md) - Function and class reference.
- [Breaking Changes](Breaking-Changes.md) - Version compatibility notes.

### Technical Details
- [Mathematical Foundations](Mathematical-Foundations.md) - Algorithms and mathematical principles.
- [Performance Benchmarks](Performance-Benchmarks.md) - Instructions for the benchmark harness.
- [Performance Characteristics](Performance-Characteristics.md) - Baseline metrics.
- [Optimization Implementation](Optimization-Implementation.md) - Performance and security rollout summary.

### Architecture
- [Architecture Decision Records](architecture/ADR-0001-medallion-architecture.md) - Design history.
- [Application Context Pattern](architecture/ADR-0004-application-context-pattern.md) - Dependency management architecture.
- [Layer Interactions Diagram](architecture/Layer-Interactions.md) - Medallion data flow.
- [Blueprint Learning](architecture/Blueprint-Learning.md) - Template learning pipeline details.

### Operations & Development
- [Deployment Guide](Deployment-Guide.md) - Deployment steps for local, container, and CI/CD.
- [Security Standards](Security-Standards.md) - Validation and hardening checklist.
- [Contributing](Contributing.md) - Contribution guidelines.
- [Testing](Testing.md) - Test suite organization.

### Reference
- [FAQ](FAQ.md) - Common issues and solutions.
- [Roadmap](Roadmap.md) - Development roadmap.
- [Release Notes](Release-Notes.md) - Version history.
>>>>>>> d8d7430c

## Why Importobot?

Our team was spending hours manually converting Zephyr test cases into Robot Framework suites. One export had 700 test cases with 10-15 steps each—that's over 10,000 steps to re-type by hand. Existing scripts produced Robot files that still required manual cleanup.

<<<<<<< HEAD
The codebase evolved from Test-Driven Development (TDD) with real customer data, emphasizing early input validation, traceability, and the delivery of Robot suites that run without manual edits. The suggestion engine and extra keyword libraries were requested by testers who wanted better results when reviewing generated files.
=======
The core problem is that every test management system generates slightly different JSON. Zephyr exports have different field names than TestRail, which differ from JIRA/Xray. We needed a tool that could handle these variations without custom scripts for each system.

Importobot converts entire test suites with one command, retaining original descriptions and tags for easier tracking. When it encounters a step it can't convert reliably, it flags the step instead of guessing. This prevents silent errors in the generated tests.

We built this using test-driven development on real customer exports. The goal was to create Robot files that run without post-conversion editing.
>>>>>>> d8d7430c

## Quick Start

### Simple Usage
```python
import importobot

converter = importobot.JsonToRobotConverter()
result = converter.convert_directory("/zephyr/exports", "/robot/tests")
print(result)
```

### API Integration
```python
from importobot.api import validation, suggestions
from importobot.integrations.clients import get_api_client, SupportedFormat

# Fetch directly from Zephyr with automatic discovery
client = get_api_client(
    SupportedFormat.ZEPHYR,
    api_url="https://your-zephyr.example.com",
    tokens=["your-token"],
    user=None,
    project_name="PROJECT",
    project_id=None,
    max_concurrency=None,
)

# Process results as they stream in
for payload in client.fetch_all(progress_callback=lambda **kw: print(f"Fetched {kw.get('items', 0)} items")):
    validation.validate_json_dict(payload)
    # Process or convert the payload
```

### Integration hooks
```python
from importobot.api import validation, suggestions

validation.validate_json_dict(test_data)
engine = suggestions.GenericSuggestionEngine()
notes = engine.suggest_improvements(problematic_tests)
```

## Recent Changes (October 2025)

### 🚀 Version 0.1.3 Release

**Application Context Pattern**: Replaced global variables with thread-local context to improve test isolation and support concurrent operations. New `importobot.caching` module with unified LRU cache implementation.

**Enhanced Template Learning**: Blueprint system now learns from your existing Robot files using `--robot-template` flag. Cross-template learning identifies and applies consistent patterns across templates for new conversions.

**Schema Parser**: New `--input-schema` flag reads your team's documentation (SOPs, READMEs) to understand organization-specific field naming conventions. Improves parsing accuracy from ~85% to ~95% on custom exports.

**Unified API Integration**: Enhanced `--fetch-format` parameter supporting Zephyr, TestRail, JIRA/Xray, and TestLink with improved format detection and flexible authentication methods.

**Detailed Documentation**: Added Migration Guide for 0.1.2→0.1.3 (no breaking changes), consolidated Breaking Changes documentation, and created Blueprint Tutorial with step-by-step guides.

### Previous Improvements

**Public API Formalization**: Stabilized pandas-style API surface with controlled `__all__` exports. Core implementation remains private while `importobot.api` provides a robust set of tools for integration.

**Template System**: The blueprint system learns from your existing Robot files. If you have a consistent way of writing test cases, Importobot will apply that pattern to new conversions. This replaced the old hardcoded templates.

**Format Detection**: Replaced the weighted heuristic scoring with proper Bayesian confidence calculation. The new system caps ambiguous ratios at 1.5:1 and applies penalties when required fields are missing.

**Test Generation**: Parameter conversion skips comment lines, so placeholders like `${USERNAME}` stay visible in traceability comments. Test cases now track both original and normalized names to handle cases involving control characters.

**Code Quality**: Removed pylint from the project (now using ruff/mypy only) and enhanced test isolation through automatic context cleanup.

## Public API

Use these modules in your code:

<<<<<<< HEAD
### Highlights
- **ASV Benchmarking**: Full Airspeed Velocity integration for tracking performance across releases. See [Performance Benchmarks](Performance-Benchmarks) for usage.
- **Tag-Based Releases**: PyPI publishing now triggers only on version tags (e.g., `v0.1.4`), which leads to controlled releases.
- **Development Branch**: New branching strategy with `development` as the integration branch. All MRs target `development`, releases merge to `main`.
- Parameter conversion now ignores comment lines, so literal placeholders and odd control characters remain visible for auditors while executable steps still gain Robot variables.
- Test cases include both the original and normalized names so Hypothesis fixtures still cover edge cases like `\f` or `\b`.
- Independent Bayesian scoring replaced the legacy weighted heuristic. Missing required indicators now apply penalties, ambiguous evidence is capped at 1.5:1, and `tests/unit/medallion/bronze/test_bayesian_ratio_constraints.py` validates the enforcement of these constraints.
- Robot Framework dependencies now ship without the deprecated `robot.utils` helpers, so the old shim was removed and SeleniumLibrary runs warning-free.
- Selenium integration tests switched to a deterministic dry-run path with explicit resource cleanup, removing the flaky WebDriver dependency and lingering socket warnings.
- Cache sizing is now configurable through environment variables (`IMPORTOBOT_DETECTION_CACHE_MAX_SIZE`, `IMPORTOBOT_FILE_CACHE_MAX_MB`, etc.) so CI and production environments can tune memory usage.
=======
- `importobot.JsonToRobotConverter` - Main conversion class
- `importobot.api.*` - Validation, suggestions, and converters
- CLI entry point for command-line usage
>>>>>>> d8d7430c

### Internal modules
Don't import these directly - they may change between releases:

- `importobot.medallion.*` - Format detection and data pipeline
- `importobot.core.*` - Conversion engine
- `importobot.utils.test_generation.*` - Test data generators

## Project Status

[![Test](https://github.com/athola/importobot/actions/workflows/test.yml/badge.svg)](https://github.com/athola/importobot/actions/workflows/test.yml)
[![Lint](https://github.com/athola/importobot/actions/workflows/lint.yml/badge.svg)](https://github.com/athola/importobot/actions/workflows/lint.yml)
[![Python 3.10+](https://img.shields.io/badge/python-3.10+-blue.svg)](https://www.python.org/downloads/)

- **Test coverage**: 1,946 checks, green in CI
- **Code quality**: pylint/ruff/mypy all clean
- **Performance**: Converts typical Zephyr exports in under a second per test<|MERGE_RESOLUTION|>--- conflicted
+++ resolved
@@ -1,31 +1,5 @@
 # Importobot Wiki
 
-<<<<<<< HEAD
-This wiki collects the working notes for Importobot—a tool designed to convert Zephyr, Xray, TestLink, and similar exports into Robot Framework suites, enabling teams to automate test migration within their CI pipelines.
-
-If you are new, start with Getting Started. The other pages cover the conversion workflow, medallion layers, and production chores such as security, deployment, and benchmarks.
-
-## Quick Navigation
-
-- [Getting Started](Getting-Started) - Installation and basic usage
-- [How to Navigate this Codebase](How-to-Navigate-this-Codebase) - Architecture and code organization guide
-- [User Guide](User-Guide) - Usage instructions
-- [Migration Guide](Migration-Guide) - Incremental adoption plan
-- [Usage Examples](Usage-Examples) - Quick CLI and API snippets
-- [API Reference](API-Reference) - Documentation of functions and classes
-- [Mathematical Foundations](Mathematical-Foundations) - Mathematical principles and algorithms
-- [Performance Benchmarks](Performance-Benchmarks) - Benchmark harness instructions
-- [Performance Characteristics](Performance-Characteristics) - Baseline metrics & thresholds
-- [Optimization Implementation](Optimization-Implementation) - Multi-phase performance & security rollout summary
-- [Deployment Guide](Deployment-Guide) - Local, container, and CI/CD steps
-- [Security Standards](Security-Standards) - Mandatory validation and hardening checklist
-- [Architecture Decision Records](architecture/ADR-0001-medallion-architecture) - Design history
-- [Layer Interactions Diagram](architecture/Layer-Interactions) - Medallion data flow
-- [Contributing](Contributing) - Guidelines for contributors
-- [FAQ](FAQ) - Common issues and solutions
-- [Roadmap](Roadmap) - Future development plans
-- [Release Notes](Release-Notes) - Version history and changes
-=======
 This wiki contains all documentation for Importobot, a tool for converting Zephyr, Xray, and TestLink exports into Robot Framework suites. It started as a script to avoid manual copy-paste work and is now used in our team's CI pipelines.
 
 If you are new to the project, see the [Getting Started](Getting-Started.md) guide.
@@ -69,21 +43,16 @@
 - [FAQ](FAQ.md) - Common issues and solutions.
 - [Roadmap](Roadmap.md) - Development roadmap.
 - [Release Notes](Release-Notes.md) - Version history.
->>>>>>> d8d7430c
 
 ## Why Importobot?
 
 Our team was spending hours manually converting Zephyr test cases into Robot Framework suites. One export had 700 test cases with 10-15 steps each—that's over 10,000 steps to re-type by hand. Existing scripts produced Robot files that still required manual cleanup.
 
-<<<<<<< HEAD
-The codebase evolved from Test-Driven Development (TDD) with real customer data, emphasizing early input validation, traceability, and the delivery of Robot suites that run without manual edits. The suggestion engine and extra keyword libraries were requested by testers who wanted better results when reviewing generated files.
-=======
 The core problem is that every test management system generates slightly different JSON. Zephyr exports have different field names than TestRail, which differ from JIRA/Xray. We needed a tool that could handle these variations without custom scripts for each system.
 
 Importobot converts entire test suites with one command, retaining original descriptions and tags for easier tracking. When it encounters a step it can't convert reliably, it flags the step instead of guessing. This prevents silent errors in the generated tests.
 
 We built this using test-driven development on real customer exports. The goal was to create Robot files that run without post-conversion editing.
->>>>>>> d8d7430c
 
 ## Quick Start
 
@@ -157,22 +126,9 @@
 
 Use these modules in your code:
 
-<<<<<<< HEAD
-### Highlights
-- **ASV Benchmarking**: Full Airspeed Velocity integration for tracking performance across releases. See [Performance Benchmarks](Performance-Benchmarks) for usage.
-- **Tag-Based Releases**: PyPI publishing now triggers only on version tags (e.g., `v0.1.4`), which leads to controlled releases.
-- **Development Branch**: New branching strategy with `development` as the integration branch. All MRs target `development`, releases merge to `main`.
-- Parameter conversion now ignores comment lines, so literal placeholders and odd control characters remain visible for auditors while executable steps still gain Robot variables.
-- Test cases include both the original and normalized names so Hypothesis fixtures still cover edge cases like `\f` or `\b`.
-- Independent Bayesian scoring replaced the legacy weighted heuristic. Missing required indicators now apply penalties, ambiguous evidence is capped at 1.5:1, and `tests/unit/medallion/bronze/test_bayesian_ratio_constraints.py` validates the enforcement of these constraints.
-- Robot Framework dependencies now ship without the deprecated `robot.utils` helpers, so the old shim was removed and SeleniumLibrary runs warning-free.
-- Selenium integration tests switched to a deterministic dry-run path with explicit resource cleanup, removing the flaky WebDriver dependency and lingering socket warnings.
-- Cache sizing is now configurable through environment variables (`IMPORTOBOT_DETECTION_CACHE_MAX_SIZE`, `IMPORTOBOT_FILE_CACHE_MAX_MB`, etc.) so CI and production environments can tune memory usage.
-=======
 - `importobot.JsonToRobotConverter` - Main conversion class
 - `importobot.api.*` - Validation, suggestions, and converters
 - CLI entry point for command-line usage
->>>>>>> d8d7430c
 
 ### Internal modules
 Don't import these directly - they may change between releases:
